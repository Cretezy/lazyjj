extern crate thiserror;

use std::{
    env::current_dir,
    fs::{canonicalize, OpenOptions},
    io::{self, ErrorKind},
    process::Command,
};

use anyhow::{bail, Context, Result};
use chrono::Utc;
use clap::Parser;
use crossterm::{
<<<<<<< HEAD
    event::{self, DisableFocusChange, DisableMouseCapture, EnableFocusChange, EnableMouseCapture},
=======
    event::{self, DisableMouseCapture, EnableMouseCapture, Event, MouseEvent, MouseEventKind},
>>>>>>> 7b81ee80
    execute,
    terminal::{disable_raw_mode, enable_raw_mode, EnterAlternateScreen, LeaveAlternateScreen},
};
use ratatui::{
    backend::{Backend, CrosstermBackend},
    layout::{Alignment, Rect},
    widgets::Paragraph,
    Terminal,
};
use tracing::{info, trace_span};
use tracing_chrome::ChromeLayerBuilder;
use tracing_subscriber::layer::SubscriberExt;

mod app;
mod commander;
mod env;
mod ui;

use crate::{
    app::App,
    commander::Commander,
    env::Env,
    ui::{ui, ComponentAction},
};

/// Simple program to greet a person
#[derive(Parser, Debug)]
#[command(version, about, long_about = None)]
struct Args {
    /// Path to jj repo. Defaults to current directory
    #[arg(short, long)]
    path: Option<String>,

    // Default revset
    #[arg(short, long)]
    revisions: Option<String>,
}

fn main() -> Result<()> {
    let should_log = std::env::var("LAZYJJ_LOG")
        .map(|log| log == "1" || log.eq_ignore_ascii_case("true"))
        .unwrap_or(false);

    let log_layer = if should_log {
        let log_file = OpenOptions::new()
            .append(true)
            .create(true)
            .open("lazyjj.log")
            .unwrap();

        Some(
            tracing_subscriber::fmt::layer()
                .compact()
                .with_writer(log_file)
                // Add log when span ends with their duration
                .with_span_events(tracing_subscriber::fmt::format::FmtSpan::CLOSE),
        )
    } else {
        None
    };

    let should_trace = std::env::var("LAZYJJ_TRACE")
        .map(|log| log == "1" || log.eq_ignore_ascii_case("true"))
        .unwrap_or(false);
    let (trace_layer, _guard) = if should_trace {
        let (chrome_layer, _guard) = ChromeLayerBuilder::new().build();
        (Some(chrome_layer), Some(_guard))
    } else {
        (None, None)
    };

    let subscriber = tracing_subscriber::Registry::default()
        .with(log_layer)
        .with(trace_layer);
    tracing::subscriber::set_global_default(subscriber)?;

    info!("Starting lazyjj");

    // Parse arguments and determine path
    let args = Args::parse();
    let path = match args.path {
        Some(path) => {
            canonicalize(&path).with_context(|| format!("Could not find path {}", &path))?
        }
        None => current_dir()?,
    };

    // Check that jj exists
    if let Err(err) = Command::new("jj").arg("help").output() {
        if err.kind() == ErrorKind::NotFound {
            bail!("jj command not found. Please make sure it is installed: https://martinvonz.github.io/jj/latest/install-and-setup");
        }
    }

    // Setup environment
    let env = Env::new(path, args.revisions)?;
    let mut commander = Commander::new(&env);

    // Check that `jj status` works
    commander.init()?;

    // Setup app
    let mut app = App::new(env.clone())?;

    let mut terminal = setup_terminal()?;

    // Run app
    let res = run_app(&mut terminal, &mut app, &mut commander);
    restore_terminal(terminal)?;
    res?;

    Ok(())
}

fn run_app<B: Backend>(
    terminal: &mut Terminal<B>,
    app: &mut App,
    commander: &mut Commander,
) -> Result<()> {
    let mut start_time = Utc::now().time();
    loop {
        // Draw
        let mut terminal_draw_res = Ok(());
        terminal.draw(|f| {
            // Update current tab
            let update_span = trace_span!("update");
            terminal_draw_res = update_span.in_scope(|| -> Result<()> {
                if let Some(component_action) =
                    app.get_or_init_current_tab(commander)?.update(commander)?
                {
                    app.handle_action(component_action, commander)?;
                }

                Ok(())
            });
            if terminal_draw_res.is_err() {
                return;
            }

            let draw_span = trace_span!("draw");
            terminal_draw_res = draw_span.in_scope(|| -> Result<()> {
                ui(f, app)?;

                let end_time = Utc::now().time();
                let diff = end_time - start_time;

                {
                    let paragraph = Paragraph::new(format!("{}ms", diff.num_milliseconds()))
                        .alignment(Alignment::Right);
                    let position = Rect {
                        x: 0,
                        y: 1,
                        height: 1,
                        width: f.area().width - 1,
                    };
                    f.render_widget(paragraph, position);
                }
                Ok(())
            });
        })?;
        terminal_draw_res?;

        start_time = Utc::now().time();

        // Input
        let input_spawn = trace_span!("input");
        let event = loop {
            match event::read()? {
<<<<<<< HEAD
                event::Event::FocusLost => continue,
=======
                Event::Mouse(MouseEvent {
                    kind: MouseEventKind::Moved,
                    ..
                }) => continue,
>>>>>>> 7b81ee80
                event => break event,
            }
        };
        let should_stop = input_spawn.in_scope(|| -> Result<bool> {
            if app.input(event, commander)? {
                return Ok(true);
            }

            Ok(false)
        })?;

        if should_stop {
            return Ok(());
        }
    }
}

fn setup_terminal() -> Result<Terminal<CrosstermBackend<io::Stdout>>> {
    enable_raw_mode()?;
    let mut stdout = io::stdout();
    execute!(stdout, EnterAlternateScreen, EnableMouseCapture, EnableFocusChange)?;
    let backend = CrosstermBackend::new(stdout);
    Ok(Terminal::new(backend)?)
}

fn restore_terminal(mut terminal: Terminal<CrosstermBackend<io::Stdout>>) -> Result<()> {
    disable_raw_mode()?;
    execute!(
        terminal.backend_mut(),
        LeaveAlternateScreen,
        DisableMouseCapture,
        DisableFocusChange
    )?;
    terminal.show_cursor()?;
    Ok(())
}

enum ComponentInputResult {
    Handled,
    HandledAction(ComponentAction),
    NotHandled,
}<|MERGE_RESOLUTION|>--- conflicted
+++ resolved
@@ -11,11 +11,10 @@
 use chrono::Utc;
 use clap::Parser;
 use crossterm::{
-<<<<<<< HEAD
-    event::{self, DisableFocusChange, DisableMouseCapture, EnableFocusChange, EnableMouseCapture},
-=======
-    event::{self, DisableMouseCapture, EnableMouseCapture, Event, MouseEvent, MouseEventKind},
->>>>>>> 7b81ee80
+    event::{
+        self, DisableFocusChange, DisableMouseCapture, EnableFocusChange, EnableMouseCapture,
+        Event, MouseEvent, MouseEventKind,
+    },
     execute,
     terminal::{disable_raw_mode, enable_raw_mode, EnterAlternateScreen, LeaveAlternateScreen},
 };
@@ -184,14 +183,11 @@
         let input_spawn = trace_span!("input");
         let event = loop {
             match event::read()? {
-<<<<<<< HEAD
                 event::Event::FocusLost => continue,
-=======
                 Event::Mouse(MouseEvent {
                     kind: MouseEventKind::Moved,
                     ..
                 }) => continue,
->>>>>>> 7b81ee80
                 event => break event,
             }
         };
@@ -212,7 +208,12 @@
 fn setup_terminal() -> Result<Terminal<CrosstermBackend<io::Stdout>>> {
     enable_raw_mode()?;
     let mut stdout = io::stdout();
-    execute!(stdout, EnterAlternateScreen, EnableMouseCapture, EnableFocusChange)?;
+    execute!(
+        stdout,
+        EnterAlternateScreen,
+        EnableMouseCapture,
+        EnableFocusChange
+    )?;
     let backend = CrosstermBackend::new(stdout);
     Ok(Terminal::new(backend)?)
 }
